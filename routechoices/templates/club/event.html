{% extends "club/base.html" %}
{% load compress django_bootstrap5 hosts static %}
{% block head_title %}
    {{ event.name }} | Powered by {{ site.name }}
{% endblock head_title %}

{% block head_description %}
    GPS Tracking of {{ event.name }} by {{ event.club.name }}
{% endblock head_description %}

{% block extra_head %}
    <meta property="og:title" content="{{ event.name }}" />
    <meta property="og:type" content="website" />
    <meta property="og:locale" content="en_US" />
    <meta property="og:site_name" content="{{ site.name }}" />
    <meta property="og:description"
          content="Live GPS Tracking of {{ event.name }} by {{ event.club.name }}" />
    <meta property="og:url" content="{{ event.get_absolute_url }}" />
    <meta name="twitter:card" content="summary_large_image">
    <meta property="og:image"
          content="{{ event.club.nice_url }}{{ event.slug }}/thumbnail" />
    <meta property="og:image:width" content="1200" />
    <meta property="og:image:height" content="630" />
    {% if request.is_secure %}
        <meta property="og:image:secure_url"
              content="{{ event.club.nice_url }}{{ event.slug }}/thumbnail" />
    {% endif %}
    <link rel="canonical" href="{{ event.get_absolute_url }}">
    {% compress css %}
        <link rel="stylesheet"
              href="{% static '/vendor/leaflet-1.9.4/leaflet.css' %}" />
        <link rel="stylesheet"
              href="{% static '/vendor/leaflet-pancontrol-1.0.0/L.Control.Pan.css' %}" />
        <link rel="stylesheet"
              href="{% static '/vendor/leaflet-contextmenu-1.5.1/leaflet.contextmenu.min.css' %}" />
        <link rel="stylesheet"
              href="{% static '/vendor/leaflet-mapcentercoord-0.7/L.Control.MapCenterCoord.min.css' %}" />
        <link rel="stylesheet" href="{% static 'styles/club/event.css' %}" />
    {% endcompress %}
    {% if event.privacy != "private" %}
        <link rel="preload"
              href="{{ event.get_api_detail_url }}"
              as="fetch"
              type="application/json"
              crossorigin="use-credentials" />
        <link rel="preload"
              href="{{ event.get_api_data_url }}"
              as="fetch"
              type="application/json"
              crossorigin="use-credentials" />
    {% endif %}
<<<<<<< HEAD
    {{ event.privacy }}
=======
>>>>>>> cc3a4e44
{% endblock extra_head %}

{% block body %}
    <!-- Fixed navbar -->
    {% with is_event_page=True %}
        {% include "club/navbar.html" %}
    {% endwith %}
    <div id="main-div" class="container-fluid">
        <div class="row">
            <div id="map"
                 class="col-12 d-sm-block col-sm-7 col-lg-9 col-xxl-10 main loading"></div>
            <div id="sidebar"
                 class="d-none d-sm-block col-sm-5 offset-sm-7 col-lg-3 offset-lg-9 col-xxl-2 offset-xxl-10 sidebar loading">
            </div>
            <div id="permanent-sidebar" class="loading">
                <div class="mb-1 mx-0" role="group">
                    <button class="btn btn-lg active"
                            id="runners_show_button"
                            aria-label="Competitors"
                            type="button">
                        <i class="fa-solid fa-fw fa-users"></i>
                    </button>
                </div>
                {% if event.open_registration and not event.ended or event.allow_route_upload and event.started %}
                    <div class="mb-1 mx-0" role="group">
                        <a class="btn btn-lg"
                           href="{{ event.club.nice_url }}{{ event.slug }}/contribute"
                           aria-label="Registration/Route Upload"
                           type="button"
                           target="_blank">
                            <i class="fa-solid fa-fw fa-user-plus"></i>
                        </a>
                    </div>
                {% endif %}
                <div class="bottom-btn">
                    <div class="mt-1 mx-0" role="group">
                        <button class="btn btn-lg"
                                id="fullscreenSwitch"
                                aria-label="Fullscreen"
                                type="button">
                            <i class="fa-solid fa-fw fa-expand"></i>
                        </button>
                    </div>
                    <div class="mt-1 mx-0" role="group" id="options_buttons">
                        <button class="btn btn-lg"
                                id="options_show_button"
                                aria-label="Settings"
                                type="button">
                            <i class="fa-solid fa-fw fa-gear"></i>
                        </button>
                    </div>
                    <div class="mt-1 mx-0" role="group" id="share_buttons">
                        <button class="btn btn-lg" id="share_button" aria-label="Share" type="button">
                            <i class="fa-solid fa-fw fa-share-nodes"></i>
                        </button>
                    </div>
                    <div class="px-0 py-1 powered-vert">
                        <a target="_blank"
                           href="https://www.routechoices.com"
                           style="line-height: 25px;
                                  color: var(--bs-primary-text);
                                  margin-right: -3px;
                                  user-select: none;
                                  -webkit-user-select: none"
                           class="d-flex text-decoration-none fw-bold">
                            <div>Powered by</div>
                            <div class="pt-1">
                                <div>Routechoices.com</div>
                                <div style="font-size: 0.67em; line-height: 0px;">Live GPS Tracking Solution</div>
                            </div>
                            <div>
                                <img src="{% static 'img/logo.svg' %}"
                                     alt="Site logo"
                                     height="35"
                                     width="35"
                                     style="vertical-align: top;
                                            transform: rotate(90deg)">
                            </div>
                        </a>
                    </div>
                </div>
            </div>
        </div>
        <div class="row" id="bottom-div">
            <div class="col-12 time_bar loading" style="z-index: 110001">
                <div id="ctrl-wrapper">
                    <div class="event-tool mb-1">
                        <div id="full_progress_bar" class="progress" style="cursor: pointer">
                            <div id="progress_bar"
                                 class="progress-bar progress-bar-info"
                                 role="progressbar"
                                 aria-label="time"
                                 aria-valuenow="0"
                                 aria-valuemin="0"
                                 aria-valuemax="100"
                                 style="transition: unset">
                                <span id="progress_bar_text" class="p-2"></span>
                            </div>
                        </div>
                    </div>
                    <div class="event-tool">
                        <div class="d-flex flex-wrap">
                            <div class="d-inline-flex flex-row flex-nowrap">
                                <div class="btn-group mb-1 text-nowrap me-1" role="group">
                                    <button class="btn btn-xs btn-secondary text-nowrap fw-bold d-none"
                                            id="live_button"
                                            type="button"></button>
                                </div>
                                <div class="btn-group mb-1 text-nowrap me-1" role="group">
                                    <button class="btn btn-xs btn-secondary text-nowrap"
                                            id="replay_button"
                                            type="button">Switch to Replay</button>
                                </div>
                                <div class="btn-group mb-1 text-nowrap me-1"
                                     role="group"
                                     id="replay_mode_buttons">
                                    <button class="btn btn-xs btn-secondary active text-nowrap"
                                            id="real_time_button"
                                            type="button">
                                        <i class="fa-solid fa-stopwatch"></i> <span id="real_time_text">Actual</span>
                                    </button>
                                    <button class="btn btn-xs btn-secondary text-nowrap"
                                            id="mass_start_button"
                                            type="button">
                                        <i class="fa-solid fa-stopwatch"></i> <span id="mass_start_text">Synced</span>
                                    </button>
                                </div>
                            </div>
                            <div class="d-inline-flex flex-row justify-content-between flex-nowrap flex-grow-1 me-1">
                                <div class="btn-group mb-1 text-nowrap"
                                     role="group"
                                     id="replay_control_buttons">
                                    <button class="btn btn-xs btn-secondary"
                                            id="prev_button"
                                            aria-label="slower"
                                            type="button">
                                        <i class="fa-solid fa-backward"></i>
                                    </button>
                                    <button class="btn btn-xs btn-secondary"
                                            id="play_pause_button"
                                            aria-label="play/pause"
                                            type="button"
                                            style="font-variant-numeric: tabular-nums">
                                        <i class="fa-solid fa-fw fa-play"></i> x8
                                    </button>
                                    <button class="btn btn-xs btn-secondary"
                                            id="next_button"
                                            aria-label="faster"
                                            type="button">
                                        <i class="fa-solid fa-forward"></i>
                                    </button>
                                </div>
                            </div>
                        </div>
                    </div>
                </div>
            </div>
        </div>
    </div>
    {% with is_event_page=True %}
        {% include "club/footer.html" %}
    {% endwith %}
    <div class="modal d-block"
         tabindex="-1"
         role="dialog"
         id="eventLoadingModal"
         style="z-index: 10002">
        <div class="modal-dialog" role="document">
            <div class="modal-content">
                <div class="modal-body text-center">
                    <svg xmlns="http://www.w3.org/2000/svg"
                         viewBox="0 0 44 44"
                         preserveAspectRatio="xMidYMid meet"
                         x="955"
                         stroke="#999"
                         width="100">
                        <g fill="none" fill-rule="evenodd" stroke-width="2">
                        <circle cx="22" cy="22" r="1"><animate attributeName="r" begin="0s" dur="1.8s" values="1; 20" calcMode="spline" keyTimes="0; 1" keySplines="0.165, 0.84, 0.44, 1" repeatCount="indefinite" /><animate attributeName="stroke-opacity" begin="0s" dur="1.8s" values="1; 0" calcMode="spline" keyTimes="0; 1" keySplines="0.3, 0.61, 0.355, 1" repeatCount="indefinite" /></circle><circle cx="22" cy="22" r="1"><animate attributeName="r" begin="-0.9s" dur="1.8s" values="1; 20" calcMode="spline" keyTimes="0; 1" keySplines="0.165, 0.84, 0.44, 1" repeatCount="indefinite" /><animate attributeName="stroke-opacity" begin="-0.9s" dur="1.8s" values="1; 0" calcMode="spline" keyTimes="0; 1" keySplines="0.3, 0.61, 0.355, 1" repeatCount="indefinite" /></circle>
                        </g>
                    </svg>
                    <h1 id="loading-text">Loading...</h1>
                </div>
            </div>
        </div>
    </div>
    <div class="modal fade"
         tabindex="-1"
         role="dialog"
         id="eventNotStartedModal"
         style="z-index: 10002">
        <div class="modal-dialog modal-lg" role="document">
            <div class="modal-content">
                <div class="modal-header d-flex justify-content-center text-center"
                     style="background: linear-gradient(0, var(--rc-gradient-filter), var(--rc-gradient-filter)), linear-gradient(120deg, #98d6a6 0%, #98cdd6 100%)">
                    <h2 class="modal-title"
                        id="event-not-started-text"
                        style="font-family: Atkinson Hyperlegible, sans-serif;
                               font-weight: 700">Event has not yet started</h2>
                </div>
                <svg xmlns="http://www.w3.org/2000/svg"
                     viewBox="0 0 1 1"
                     width="100%"
                     height="1em"
                     preserveAspectRatio="none"
                     fill="var(--bs-body-bg)"
                     style="margin-top: -1em"
                     class="p-0">
                    <path d="M0 0 V1 H1"></path>
                </svg>
                <div class="modal-body text-center">
                    <h3 id="event-start-date-text" class="fw-bold text-uppercase">Starting at</h3>
                    <div id="event-start-date-value">
                        <span class="date-utc" data-date="{{ event.start_date|date:'c' }}">{{ event.start_date }} UTC</span>
                    </div>
                    <div>
                        <a id="event-start-list-link"
                           style="font-size: 0.7em"
                           href="{{ event.club.nice_url }}{{ event.slug }}/startlist">Start List</a>
                    </div>
                </div>
            </div>
        </div>
    </div>
    <div class="modal fade"
         id="colorModal"
         tabindex="-1"
         role="dialog"
         aria-labelledby="colorModalLabel"
         aria-hidden="true"
         style="z-index: 10002">
        <div class="modal-dialog" role="document">
            <div class="modal-content">
                <div class="modal-header">
                    <h5 class="modal-title" id="colorModalLabel"></h5>
                    <button type="button"
                            class="btn-close"
                            data-bs-dismiss="modal"
                            aria-label="Close"></button>
                </div>
                <div class="modal-body">
                    <div id="color-picker" class="text-center"></div>
                </div>
                <div class="modal-footer">
                    <button type="button" class="btn btn-secondary" data-bs-dismiss="modal">
                        <i class="fa-solid fa-xmark"></i> <span class="cancel-text">Cancel</span>
                    </button>
                    <button type="button" class="btn btn-primary" id="save-color">
                        <i class="fa-solid fa-floppy-disk"></i> <span class="save-text">Save</span>
                    </button>
                </div>
            </div>
        </div>
    </div>
    <div class="position-fixed bottom-0 end-0 p-3" style="z-index: 110003">
        <div id="text-alert"
             class="toast align-items-center text-white border-0 bg-info"
             role="alert"
             aria-live="assertive"
             aria-atomic="true">
            <div class="d-flex">
                <div class="toast-body">
                    <span class="fw-bold me-1" id="heads-up-text"></span><span class="text-alert-content"></span>
                </div>
                <button type="button"
                        class="btn-close btn-close-white me-2 m-auto"
                        data-bs-dismiss="toast"
                        aria-label="Close"></button>
            </div>
        </div>
    </div>
{% endblock body %}

{% block extra_body %}
    {{ block.super }}
    <script src="{% static '/scripts/load-local-variables.js' %}?_=2023112700"
            data-club-name="{{ event.club.name }}"
            data-event-id="{{ event.aid }}"
            data-event-url="{{ event.get_api_detail_url }}"
            data-server-clock-url="{% host_url 'time_api' host 'api' %}"
            data-static-root="{% static '' %}"
            data-wms-service-url="{% host_url 'wms_service' host 'wms' %}"
            data-is-private="{% if event.privacy == 'private' %}1{% else %}{% endif %}"></script>
    {% compress js %}
        <script src="{% static '/vendor/dayjs-1.11.7/dayjs.min.js' %}?langs=en-es-fi-fr-nl-pl-sv"></script>
        <script src="{% static '/vendor/dayjs-1.11.7/duration.min.js' %}"></script>
        <script src="{% static '/vendor/banana-i18n-2.3.1/banana-i18n.js' %}"></script>
        <script src="{% static '/vendor/server-clock-2023.01.21/server-clock.js' %}"></script>
        <script src="{% static '/vendor/umbrella-3.3.1/umbrella.min.js' %}"></script>
        <script src="{% static '/vendor/tinycolor-1.5.2/tinycolor.min.js' %}"></script>
        <script src="{% static '/vendor/iro-5.5.2/iro.min.js' %}"></script>
        <script src="{% static '/vendor/qrious-4.0.2/qrious.min.js' %}"></script>
        <script src="{% static '/vendor/leaflet-1.9.4/leaflet.js' %}"></script>
        <script src="{% static '/vendor/leaflet-pancontrol-1.0.0/L.Control.Pan.js' %}"></script>
        <script src="{% static '/vendor/leaflet-line-utils-2022.09.29/leaflet.lineUtils.js' %}"></script>
        <script src="{% static '/vendor/leaflet-contextmenu-1.5.1/leaflet.contextmenu.min.js' %}"></script>
        <script src="{% static '/vendor/leaflet-mapcentercoord-0.7/L.Control.MapCenterCoord.min.js' %}"></script>
        <script src="{% static '/vendor/leaflet-rotate-0.2.8/leaflet-rotate.js' %}"></script>
        <script src="{% static '/vendor/leaflet-locate-control-0.79.0/L.Control.Locate.min.js' %}"></script>
        <script src="{% static '/vendor/jdbscan-20210913/jdbscan.min.js' %}"></script>
        <script src="{% static '/vendor/leaflet-image-transform-2022.02.26/leaflet-image-transform.min.js' %}"></script>
        <script src="{% static '/vendor/bn-5.2.1/bn.min.js' %}"></script>
        <script src="{% static '/vendor/gps-encoding-2023.04.13/gps-encoding.js' %}"></script>
        <script src="{% static '/scripts/backdrop_maps.js' %}"></script>
        <script src="{% static '/scripts/club/event-core.js' %}"></script>
        <script src="{% static '/scripts/club/event.js' %}"></script>
    {% endcompress %}
{% endblock extra_body %}<|MERGE_RESOLUTION|>--- conflicted
+++ resolved
@@ -49,10 +49,6 @@
               type="application/json"
               crossorigin="use-credentials" />
     {% endif %}
-<<<<<<< HEAD
-    {{ event.privacy }}
-=======
->>>>>>> cc3a4e44
 {% endblock extra_head %}
 
 {% block body %}
