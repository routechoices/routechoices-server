--- conflicted
+++ resolved
@@ -1,9 +1,5 @@
 {% extends "dashboard/club_view.html" %}
-<<<<<<< HEAD
-{% load static hosts django_bootstrap5 compress %}
-=======
 {% load static hosts django_bootstrap5 compress datetime_duration %}
->>>>>>> 4867bebc
 {% block extra_head %}
     {{ block.super }}
     {% compress css %}
@@ -33,10 +29,7 @@
                             <th>Name</th>
                             <th>Set</th>
                             <th class="text-nowrap">Start Date</th>
-<<<<<<< HEAD
-=======
                             <th>Duration</th>
->>>>>>> 4867bebc
                             <th>Privacy</th>
                             <th class="text-nowrap">Is Live</th>
                             <th>Actions</th>
@@ -60,12 +53,9 @@
                                           data-date="{{ event.start_date|date:'c' }}"
                                           style="font-variant-numeric: tabular-nums">{{ event.start_date|date:'Y-m-d H:i:s' }} UTC</span>
                                 </td>
-<<<<<<< HEAD
-=======
                                 <td class="text-center">
                                     <span class="text-nowrap" style="font-variant-numeric: tabular-nums;">{{ event.duration|duration }}</span>
                                 </td>
->>>>>>> 4867bebc
                                 <td>
                                     <span class="text-nowrap"><i class="fa-solid fa-{% if event.privacy == 'public' %}users{% elif event.privacy == 'secret' %}user-secret{% else %}ban{% endif %}"></i> {{ event.get_privacy_display }}</a></span>
                                 </td>
