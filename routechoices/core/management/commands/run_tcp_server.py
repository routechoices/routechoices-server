# coding=utf-8
import json
import math
from struct import pack, unpack

import arrow
from asgiref.sync import sync_to_async
from django.conf import settings
from django.core.exceptions import ValidationError
from django.core.management.base import BaseCommand
from tornado.ioloop import IOLoop
from tornado.iostream import StreamClosedError
from tornado.tcpserver import TCPServer

<<<<<<< HEAD
from routechoices.core.models import Device, QueclinkCommand
=======
from routechoices.core.models import Device, TcpDeviceCommand
>>>>>>> d81d3762
from routechoices.lib.validators import validate_imei

mat_updated = False


def _get_device(imei):
    try:
        return Device.objects.get(physical_device__imei=imei)
    except Exception:
        return None


def _get_pending_commands(imei):
    try:
        commands = list(
<<<<<<< HEAD
            QueclinkCommand.objects.filter(target__imei=imei, sent=False).values_list(
=======
            TcpDeviceCommand.objects.filter(target__imei=imei, sent=False).values_list(
>>>>>>> d81d3762
                "command", flat=True
            )
        )
        t = arrow.now().datetime
        return t, commands
    except Exception:
        return None


def _mark_pending_commands_sent(imei, max_date):
    try:
<<<<<<< HEAD
        return QueclinkCommand.objects.filter(
            target__imei=imei, sent=False, creation_date__lte=max_date
=======
        return TcpDeviceCommand.objects.filter(
            target__imei=imei,
            sent=False,
            creation_date__lte=max_date,
>>>>>>> d81d3762
        ).update(sent=True, modification_date=arrow.now().datetime)
    except Exception:
        return 0


class TMT250Decoder:
    def __init__(self):
        self.packet = {}
        self.battery_level = None

    def generate_response(self, success=True):
        s = self.packet["num_data"] if success else 0
        return pack(">i", s)

    def decode_alv(self, data):
        self.packet["zeroes"] = unpack(">i", data[:4])[0]
        if self.packet["zeroes"] != 0:
            raise Exception("zeroes should be 0")
        self.packet["length"] = unpack(">i", data[4:8])[0]
        self.packet["codec"] = data[8]
        if self.packet["codec"] != 8:
            raise Exception("codec should be 8")
        self.packet["num_data"] = data[9]
        self.extract_records(data)
        return self.packet

    def extract_records(self, buffer):
        remaining_data = self.packet["num_data"]
        self.packet["records"] = []
        pointer = 10
        while remaining_data > 0:
            timestamp = unpack(">Q", buffer[pointer : pointer + 8])[0] / 1e3
            lon = unpack(">i", buffer[pointer + 9 : pointer + 13])[0] / 1e7
            lat = unpack(">i", buffer[pointer + 13 : pointer + 17])[0] / 1e7

            n1 = buffer[pointer + 26]
            pointer += 27
            for i in range(n1):
                avl_id = buffer[pointer + i * 2]
                if avl_id == 113:
                    self.battery_level = buffer[pointer + 1 + i * 2]
            pointer += n1 * 2

            n2 = buffer[pointer]
            pointer += 1 + 3 * n2

            n4 = buffer[pointer]
            pointer += 1 + 5 * n4

            n8 = buffer[pointer]
            pointer += 1 + 9 * n8
            self.packet["records"].append(
                {
                    "timestamp": timestamp,
                    "latlon": [lat, lon],
                }
            )
            remaining_data -= 1
        return pointer


class TMT250Connection:
    def __init__(self, stream, address):
        print(f"received a new connection from {address} on port 2000")
        self.imei = None
        self.address = address
        self.stream = stream
        self.stream.set_close_callback(self._on_close)
        self.decoder = TMT250Decoder()
        self.packet_len = 0
        self.buffer = None
        self.db_device = None

    async def start_listening(self):
        print("start listening from %s", self.address)
        data = bytearray(b"0" * 1024)
        data_len = await self.stream.read_into(data, partial=True)
        if data_len < 3:
            print("too little data", flush=True)
            await self.stream.write(pack("b", 0))
            self.stream.close()
            return
        data = data[:data_len]
        imei_len = (data[0] << 8) + data[1]
        imei = ""
        is_valid_imei = True
        try:
            imei = data[2:].decode("ascii")
            validate_imei(imei)
        except Exception:
            is_valid_imei = False
        if imei_len != len(imei) or not is_valid_imei:
            print(
                f"invalid identification {self.address}, {imei}, {imei_len}", flush=True
            )
            await self.stream.write(pack("b", 0))
            self.stream.close()
            return
        self.db_device = await sync_to_async(_get_device, thread_sensitive=True)(imei)
        if not self.db_device:
            print(f"imei not registered {self.address}, {imei}", flush=True)
            await self.stream.write(pack("b", 0))
            self.stream.close()
            return
        self.imei = imei
        await self.stream.write(pack("b", 1))
        print(f"{self.imei} is connected", flush=True)

        while await self._on_write_complete():
            pass

    async def _on_read_line(self, data):
        zeroes = unpack(">i", data[:4])[0]
        if zeroes != 0:
            raise Exception("zeroes should be 0")
        self.packet_length = unpack(">i", data[4:8])[0] + 4
        self.buffer = bytes(data)
        await self._on_full_data(self.buffer)

    async def _on_write_complete(self):
        if not self.stream.reading():
            data = bytearray(b"0" * 2048)
            try:
                data_len = await self.stream.read_into(data, partial=True)
                print(f"{self.imei} is sending {data_len} bytes")
                await self._on_read_line(data[:data_len])
            except Exception as e:
                print("exception reading data " + str(e))
                return False
        return True

    def _on_close(self):
        print("client quit", self.address)

    async def _on_full_data(self, data):
        try:
            decoded = self.decoder.decode_alv(self.buffer)
        except Exception:
            print("error decoding packet")
            await self.stream.write(self.decoder.generate_response(False))
        else:
            loc_array = []
            for r in decoded.get("records", []):
                loc_array.append((int(r["timestamp"]), r["latlon"][0], r["latlon"][1]))
            if not self.db_device.user_agent:
                self.db_device.user_agent = "Teltonika"
            if self.decoder.battery_level:
                self.db_device.battery_level = self.decoder.battery_level
            await sync_to_async(self.db_device.add_locations, thread_sensitive=True)(
                loc_array
            )
            self.waiting_for_content = True
            await self.stream.write(self.decoder.generate_response())


class TMT250Server(TCPServer):
    async def handle_stream(self, stream, address):
        c = TMT250Connection(stream, address)
        try:
            await c.start_listening()
        except StreamClosedError:
            pass


class GL200Connection:
    def __init__(self, stream, address):
        print(f"received a new connection from {address} on port 2002")
        self.imei = None
        self.address = address
        self.stream = stream
        self.stream.set_close_callback(self._on_close)
        self.db_device = None

    async def start_listening(self):
        print(f"start listening from {self.address}")
        imei = None
        try:
            data_bin = await self.stream.read_until(b"$")
            data = data_bin.decode("ascii")
            print(f"received data ({data})", flush=True)
            parts = data.split(",")
            if parts[0][:7] == "+ACK:GT" or (
                parts[0][:8] in ("+RESP:GT", "+BUFF:GT")
                and parts[0][8:]
                in (
                    "FRI",
                    "GEO",
                    "SPD",
                    "SOS",
                    "STT",
                    "RTL",
                    "PNL",
                    "NMR",
                    "DIS",
                    "DOG",
                    "IGL",
                    "INF",
                )
            ):
                imei = parts[2]
            elif parts[0] == "+ACK:GTHBD":
                self.stream.write(f"+SACK:GTHBD,{parts[1]},{parts[5]}$".encode("ascii"))
                imei = parts[2]
        except Exception as e:
            print(e, flush=True)
            self.stream.close()
            return
        is_valid_imei = True
        try:
            validate_imei(imei)
        except ValidationError:
            is_valid_imei = False
        if not imei:
            print("no imei")
            self.stream.close()
            return
        elif not is_valid_imei:
            print("invalid imei")
            self.stream.close()
            return
        self.db_device = await sync_to_async(_get_device, thread_sensitive=True)(imei)
        if not self.db_device:
            print(f"imei not registered {self.address}, {imei}")
            self.stream.close()
            return
        self.imei = imei
        print(f"{self.imei} is connected")

        await self.send_pending_commands()

        if parts[0][:7] != "+ACK:GT" and parts[0][8:] != "INF":
            try:
                nb_pts = int(parts[6])
                print(f"contains {nb_pts} pts")
                if 12 * nb_pts + 10 == len(parts):
                    len_points = 12
                elif 11 * nb_pts + 11 == len(parts):
                    len_points = 11
                else:
                    len_points = math.floor((len(parts) - 10) / nb_pts)
                print(f"each point has {len_points} data")
                pts = []
                for i in range(nb_pts):
                    try:
                        lon = float(parts[11 + i * len_points])
                        lat = float(parts[12 + i * len_points])
                        tim = arrow.get(
                            parts[13 + i * len_points], "YYYYMMDDHHmmss"
                        ).int_timestamp
                    except Exception as e:
                        print(str(e))
                        continue
                    else:
                        pts.append((tim, lat, lon))
                batt = int(parts[-3])
                await self._on_data(pts, batt)
            except Exception as e:
                print(str(e))
                self.stream.close()
                return
        while await self._read_line():
            pass

    async def send_pending_commands(self):
        if not self.imei:
            return
        access_date, commands = await sync_to_async(_get_pending_commands)(self.imei)
        for command in commands:
            self.stream.write(command.encode())
        count_sent_in_db = await sync_to_async(
            _mark_pending_commands_sent, thread_sensitive=True
        )(self.imei, access_date)
        print(f"{len(commands)} commands sent")
        print(f"{count_sent_in_db} commands marked sent", flush=True)

    async def _read_line(self):
        try:
            data_bin = await self.stream.read_until(b"$")
            data = data_bin.decode("ascii")
            print(f"received data ({data})")
            parts = data.split(",")
            if parts[0][:8] in ("+RESP:GT", "+BUFF:GT") and parts[0][8:] in (
                "FRI",
                "GEO",
                "SPD",
                "SOS",
                "RTL",
                "PNL",
                "NMR",
                "DIS",
                "STT",
                "DOG",
                "IGL",
            ):
                imei = parts[2]
                if imei != self.imei:
                    raise Exception("Cannot change IMEI while connected")
                nb_pts = int(parts[6])
                print(f"contains {nb_pts} pts")
                if 12 * nb_pts + 10 == len(parts):
                    len_points = 12
                elif 11 * nb_pts + 11 == len(parts):
                    len_points = 11
                else:
                    len_points = math.floor((len(parts) - 10) / nb_pts)
                print(f"each point has {len_points} data")
                pts = []
                for i in range(nb_pts):
                    try:
                        lon = float(parts[11 + i * len_points])
                        lat = float(parts[12 + i * len_points])
                        tim = arrow.get(
                            parts[13 + i * len_points], "YYYYMMDDHHmmss"
                        ).int_timestamp
                    except Exception as e:
                        print(str(e))
                        continue
                    else:
                        pts.append((tim, lat, lon))
                batt = int(parts[-3])
                await self._on_data(pts, batt)
            elif parts[0] == "+ACK:GTHBD":
                self.stream.write(f"+SACK:GTHBD,{parts[1]},{parts[5]}$".encode("ascii"))
        except Exception as e:
            print(str(e))
            self.stream.close()
            return False
        return True

    def _on_close(self):
        print("client quit", self.address)

    async def _on_data(self, pts, batt):
        if not self.db_device.user_agent:
            self.db_device.user_agent = "Queclink"
        self.db_device.battery_level = batt
        loc_array = pts
        await sync_to_async(self.db_device.add_locations, thread_sensitive=True)(
            loc_array
        )
        print("data wrote", flush=True)


class GL200Server(TCPServer):
    async def handle_stream(self, stream, address):
        c = GL200Connection(stream, address)
        try:
            await c.start_listening()
        except StreamClosedError:
            pass


class TrackTapeConnection:
    def __init__(self, stream, address):
        print(f"received a new connection from {address} on port 2004")
        self.imei = None
        self.address = address
        self.stream = stream
        self.stream.set_close_callback(self._on_close)
        self.db_device = None

    async def start_listening(self):
        print(f"start listening from {self.address}")
        imei = None
        try:
            data_raw = ""
            while not data_raw:
                data_bin = await self.stream.read_until(b"\n")
                data_raw = data_bin.decode("ascii").strip()
            print(f"received data ({data_raw})", flush=True)
            data = json.loads(data_raw)
            imei = data.get("id")
        except Exception as e:
            print(e, flush=True)
            self.stream.close()
            return
        is_valid_imei = True
        try:
            validate_imei(imei)
        except ValidationError:
            is_valid_imei = False
        if not imei:
            print("no imei")
            self.stream.close()
            return
        elif not is_valid_imei:
            print("invalid imei")
            self.stream.close()
            return
        self.db_device = await sync_to_async(_get_device, thread_sensitive=True)(imei)
        if not self.db_device:
            print(f"imei not registered {self.address}, {imei}")
            self.stream.close()
            return
        self.imei = imei
        print(f"{self.imei} is connected")
        locs = data.get("positions", [])
        loc_array = []
        # TODO: Read battery level
        for loc in locs:
            try:
                tim = arrow.get(loc.get("timestamp")).int_timestamp
                lon = float(loc.get("lon"))
                lat = float(loc.get("lat"))
                loc_array.append((tim, lat, lon))
            except Exception:
                continue
        if not self.db_device.user_agent:
            self.db_device.user_agent = "TrackTape"
        if loc_array:
            await sync_to_async(self.db_device.add_locations, thread_sensitive=True)(
                loc_array
            )
        while await self._read_line():
            pass

    async def _read_line(self):
        try:
            data_raw = ""
            while not data_raw:
                data_bin = await self.stream.read_until(b"\n")
                data_raw = data_bin.decode("ascii").strip()
            print(f"received data ({data_raw})")
            data = json.loads(data_raw)
            imei = data.get("id")
            if imei != self.imei:
                return False
            locs = data.get("positions", [])
            loc_array = []
            for loc in locs:
                try:
                    tim = arrow.get(loc.get("timestamp")).int_timestamp
                    lon = float(loc.get("lon"))
                    lat = float(loc.get("lat"))
                    loc_array.append((tim, lat, lon))
                except Exception:
                    continue
            if loc_array:
                await sync_to_async(
                    self.db_device.add_locations, thread_sensitive=True
                )(loc_array)
        except Exception:
            self.stream.close()
            return False
        return True

    def _on_close(self):
        print("client quit", self.address)


class TrackTapeServer(TCPServer):
    async def handle_stream(self, stream, address):
        c = TrackTapeConnection(stream, address)
        try:
            await c.start_listening()
        except StreamClosedError:
            pass


class Command(BaseCommand):
    help = "Run a tcp server for GPS trackers."

    def handle(self, *args, **options):
        tmt250_server = TMT250Server()
        gl200_server = GL200Server()
        tracktape_server = TrackTapeServer()
        tmt250_server.listen(settings.TMT250_PORT)
        gl200_server.listen(settings.GL200_PORT)
        tracktape_server.listen(settings.TRACKTAPE_PORT)
        try:
            IOLoop.current().start()
        except KeyboardInterrupt:
            tmt250_server.stop()
            gl200_server.stop()
            tracktape_server.stop()
            IOLoop.current().stop()<|MERGE_RESOLUTION|>--- conflicted
+++ resolved
@@ -12,11 +12,7 @@
 from tornado.iostream import StreamClosedError
 from tornado.tcpserver import TCPServer
 
-<<<<<<< HEAD
-from routechoices.core.models import Device, QueclinkCommand
-=======
 from routechoices.core.models import Device, TcpDeviceCommand
->>>>>>> d81d3762
 from routechoices.lib.validators import validate_imei
 
 mat_updated = False
@@ -32,11 +28,7 @@
 def _get_pending_commands(imei):
     try:
         commands = list(
-<<<<<<< HEAD
-            QueclinkCommand.objects.filter(target__imei=imei, sent=False).values_list(
-=======
             TcpDeviceCommand.objects.filter(target__imei=imei, sent=False).values_list(
->>>>>>> d81d3762
                 "command", flat=True
             )
         )
@@ -48,15 +40,10 @@
 
 def _mark_pending_commands_sent(imei, max_date):
     try:
-<<<<<<< HEAD
-        return QueclinkCommand.objects.filter(
-            target__imei=imei, sent=False, creation_date__lte=max_date
-=======
         return TcpDeviceCommand.objects.filter(
             target__imei=imei,
             sent=False,
             creation_date__lte=max_date,
->>>>>>> d81d3762
         ).update(sent=True, modification_date=arrow.now().datetime)
     except Exception:
         return 0
